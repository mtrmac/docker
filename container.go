package docker

import (
	"encoding/json"
	"errors"
	"flag"
	"fmt"
	"github.com/dotcloud/docker/term"
	"github.com/dotcloud/docker/utils"
	"github.com/kr/pty"
	"io"
	"io/ioutil"
	"log"
	"net"
	"os"
	"os/exec"
	"path"
	"path/filepath"
	"strings"
	"syscall"
	"time"
)

type Container struct {
	root string

	ID string

	Created time.Time

	Path string
	Args []string

	Config *Config
	State  State
	Image  string

	network         *NetworkInterface
	NetworkSettings *NetworkSettings

	SysInitPath    string
	ResolvConfPath string
	HostnamePath   string
	HostsPath      string

	cmd       *exec.Cmd
	stdout    *utils.WriteBroadcaster
	stderr    *utils.WriteBroadcaster
	stdin     io.ReadCloser
	stdinPipe io.WriteCloser
	ptyMaster io.Closer

	runtime *Runtime

	waitLock chan struct{}
	Volumes  map[string]string
	// Store rw/ro in a separate structure to preserve reverse-compatibility on-disk.
	// Easier than migrating older container configs :)
	VolumesRW map[string]bool

	activeLinks map[string]*Link
}

type Config struct {
	Hostname        string
	Domainname      string
	User            string
	Memory          int64 // Memory limit (in bytes)
	MemorySwap      int64 // Total memory usage (memory + swap); set `-1' to disable swap
	CpuShares       int64 // CPU shares (relative weight vs. other containers)
	AttachStdin     bool
	AttachStdout    bool
	AttachStderr    bool
	PortSpecs       []string // Deprecated - Can be in the format of 8080/tcp
	ExposedPorts    map[Port]struct{}
	Tty             bool // Attach standard streams to a tty, including stdin if it is not closed.
	OpenStdin       bool // Open stdin
	StdinOnce       bool // If true, close stdin after the 1 attached client disconnects.
	Env             []string
	Cmd             []string
	Dns             []string
	Image           string // Name of the image as it was passed by the operator (eg. could be symbolic)
	Volumes         map[string]struct{}
	VolumesFrom     string
	WorkingDir      string
	Entrypoint      []string
	NetworkDisabled bool
	Privileged      bool
}

type HostConfig struct {
	Binds           []string
	ContainerIDFile string
	LxcConf         []KeyValuePair
	PortBindings    map[Port][]PortBinding
	Links           []string
}

type BindMap struct {
	SrcPath string
	DstPath string
	Mode    string
}

var (
	ErrInvaidWorikingDirectory = errors.New("The working directory is invalid. It needs to be an absolute path.")
)

type KeyValuePair struct {
	Key   string
	Value string
}

type PortBinding struct {
	HostIp   string
	HostPort string
}

// 80/tcp
type Port string

func (p Port) Proto() string {
	return strings.Split(string(p), "/")[1]
}

func (p Port) Port() string {
	return strings.Split(string(p), "/")[0]
}

func (p Port) Int() int {
	i, err := parsePort(p.Port())
	if err != nil {
		panic(err)
	}
	return i
}

func NewPort(proto, port string) Port {
	return Port(fmt.Sprintf("%s/%s", port, proto))
}

func ParseRun(args []string, capabilities *Capabilities) (*Config, *HostConfig, *flag.FlagSet, error) {
	cmd := Subcmd("run", "[OPTIONS] IMAGE [COMMAND] [ARG...]", "Run a command in a new container")
	if os.Getenv("TEST") != "" {
		cmd.SetOutput(ioutil.Discard)
		cmd.Usage = nil
	}

	flHostname := cmd.String("h", "", "Container host name")
	flWorkingDir := cmd.String("w", "", "Working directory inside the container")
	flUser := cmd.String("u", "", "Username or UID")
	flDetach := cmd.Bool("d", false, "Detached mode: Run container in the background, print new container id")
	flAttach := NewAttachOpts()
	cmd.Var(flAttach, "a", "Attach to stdin, stdout or stderr.")
	flStdin := cmd.Bool("i", false, "Keep stdin open even if not attached")
	flTty := cmd.Bool("t", false, "Allocate a pseudo-tty")
	flMemory := cmd.Int64("m", 0, "Memory limit (in bytes)")
	flContainerIDFile := cmd.String("cidfile", "", "Write the container ID to the file")
	flNetwork := cmd.Bool("n", true, "Enable networking for this container")
	flPrivileged := cmd.Bool("privileged", false, "Give extended privileges to this container")
	flAutoRemove := cmd.Bool("rm", false, "Automatically remove the container when it exits (incompatible with -d)")

	if capabilities != nil && *flMemory > 0 && !capabilities.MemoryLimit {
		//fmt.Fprintf(stdout, "WARNING: Your kernel does not support memory limit capabilities. Limitation discarded.\n")
		*flMemory = 0
	}

	flCpuShares := cmd.Int64("c", 0, "CPU shares (relative weight)")

	var flPublish ListOpts
	cmd.Var(&flPublish, "p", "Publish a container's port to the host (use 'docker port' to see the actual mapping)")

	var flExpose ListOpts
	cmd.Var(&flExpose, "expose", "Expose a port from the container without publishing it to your host")

	var flEnv ListOpts
	cmd.Var(&flEnv, "e", "Set environment variables")

	var flDns ListOpts
	cmd.Var(&flDns, "dns", "Set custom dns servers")

	flVolumes := NewPathOpts()
	cmd.Var(flVolumes, "v", "Bind mount a volume (e.g. from the host: -v /host:/container, from docker: -v /container)")

	var flVolumesFrom ListOpts
	cmd.Var(&flVolumesFrom, "volumes-from", "Mount volumes from the specified container")

	flEntrypoint := cmd.String("entrypoint", "", "Overwrite the default entrypoint of the image")

	var flLxcOpts ListOpts
	cmd.Var(&flLxcOpts, "lxc-conf", "Add custom lxc options -lxc-conf=\"lxc.cgroup.cpuset.cpus = 0,1\"")

	var flLinks ListOpts
	cmd.Var(&flLinks, "link", "Add link to another container (containerid:alias)")

	if err := cmd.Parse(args); err != nil {
		return nil, nil, cmd, err
	}
	if *flDetach && len(flAttach) > 0 {
		return nil, nil, cmd, fmt.Errorf("Conflicting options: -a and -d")
	}
	if *flWorkingDir != "" && !path.IsAbs(*flWorkingDir) {
		return nil, nil, cmd, ErrInvaidWorikingDirectory
	}
	// If neither -d or -a are set, attach to everything by default
	if len(flAttach) == 0 && !*flDetach {
		if !*flDetach {
			flAttach.Set("stdout")
			flAttach.Set("stderr")
			if *flStdin {
				flAttach.Set("stdin")
			}
		}
	}

	if *flDetach && *flAutoRemove {
		return nil, nil, cmd, fmt.Errorf("Conflicting options: -rm and -d")
	}

	var binds []string

	// add any bind targets to the list of container volumes
	for bind := range flVolumes {
		arr := strings.Split(bind, ":")
		if len(arr) > 1 {
			dstDir := arr[1]
			flVolumes[dstDir] = struct{}{}
			binds = append(binds, bind)
			delete(flVolumes, bind)
		}
	}

	parsedArgs := cmd.Args()
	runCmd := []string{}
	entrypoint := []string{}
	image := ""
	if len(parsedArgs) >= 1 {
		image = cmd.Arg(0)
	}
	if len(parsedArgs) > 1 {
		runCmd = parsedArgs[1:]
	}
	if *flEntrypoint != "" {
		entrypoint = []string{*flEntrypoint}
	}

	var lxcConf []KeyValuePair
	lxcConf, err := parseLxcConfOpts(flLxcOpts)
	if err != nil {
		return nil, nil, cmd, err
	}

	hostname := *flHostname
	domainname := ""

	parts := strings.SplitN(hostname, ".", 2)
	if len(parts) > 1 {
		hostname = parts[0]
		domainname = parts[1]
	}

	ports, portBindings, err := parsePortSpecs(flPublish)
	if err != nil {
		return nil, nil, cmd, err
	}

	// Merge in exposed ports to the map of published ports
	for _, e := range flExpose {
		if strings.Contains(e, ":") {
			return nil, nil, cmd, fmt.Errorf("Invalid port format for -expose: %s", e)
		}
		p := NewPort(splitProtoPort(e))
		if _, exists := ports[p]; !exists {
			ports[p] = struct{}{}
		}
	}

	config := &Config{
		Hostname:        *flHostname,
		Domainname:      domainname,
		PortSpecs:       nil, // Deprecated
		ExposedPorts:    ports,
		User:            *flUser,
		Tty:             *flTty,
		NetworkDisabled: !*flNetwork,
		OpenStdin:       *flStdin,
		Memory:          *flMemory,
		CpuShares:       *flCpuShares,
		AttachStdin:     flAttach.Get("stdin"),
		AttachStdout:    flAttach.Get("stdout"),
		AttachStderr:    flAttach.Get("stderr"),
		Env:             flEnv,
		Cmd:             runCmd,
		Dns:             flDns,
		Image:           image,
		Volumes:         flVolumes,
		VolumesFrom:     strings.Join(flVolumesFrom, ","),
		Entrypoint:      entrypoint,
		Privileged:      *flPrivileged,
		WorkingDir:      *flWorkingDir,
	}

	hostConfig := &HostConfig{
		Binds:           binds,
		ContainerIDFile: *flContainerIDFile,
		LxcConf:         lxcConf,
		PortBindings:    portBindings,
		Links:           flLinks,
	}

	if capabilities != nil && *flMemory > 0 && !capabilities.SwapLimit {
		//fmt.Fprintf(stdout, "WARNING: Your kernel does not support swap limit capabilities. Limitation discarded.\n")
		config.MemorySwap = -1
	}

	// When allocating stdin in attached mode, close stdin at client disconnect
	if config.OpenStdin && config.AttachStdin {
		config.StdinOnce = true
	}
	return config, hostConfig, cmd, nil
}

type PortMapping map[string]string // Deprecated

type NetworkSettings struct {
	IPAddress   string
	IPPrefixLen int
	Gateway     string
	Bridge      string
	PortMapping map[string]PortMapping // Deprecated
	Ports       map[Port][]PortBinding
}

func (settings *NetworkSettings) PortMappingAPI() []APIPort {
	var mapping []APIPort
	for port, bindings := range settings.Ports {
		p, _ := parsePort(port.Port())
		if len(bindings) == 0 {
			mapping = append(mapping, APIPort{
				PublicPort: int64(p),
				Type:       port.Proto(),
			})
			continue
		}
		for _, binding := range bindings {
			p, _ := parsePort(port.Port())
			h, _ := parsePort(binding.HostPort)
			mapping = append(mapping, APIPort{
				PrivatePort: int64(p),
				PublicPort:  int64(h),
				Type:        port.Proto(),
				IP:          binding.HostIp,
			})
		}
	}
	return mapping
}

// Inject the io.Reader at the given path. Note: do not close the reader
func (container *Container) Inject(file io.Reader, pth string) error {
	if err := container.EnsureMounted(); err != nil {
		return err
	}

	// Make sure the directory exists
	if err := os.MkdirAll(path.Join(container.RootfsPath(), path.Dir(pth)), 0755); err != nil {
		return err
	}

	// FIXME: Handle permissions/already existing dest
	dest, err := os.Create(path.Join(container.RootfsPath(), pth))
	if err != nil {
		return err
	}
	if _, err := io.Copy(dest, file); err != nil {
		return err
	}
	return nil
}

func (container *Container) Cmd() *exec.Cmd {
	return container.cmd
}

func (container *Container) When() time.Time {
	return container.Created
}

func (container *Container) FromDisk() error {
	data, err := ioutil.ReadFile(container.jsonPath())
	if err != nil {
		return err
	}
	// Load container settings
	// udp broke compat of docker.PortMapping, but it's not used when loading a container, we can skip it
	if err := json.Unmarshal(data, container); err != nil && !strings.Contains(err.Error(), "docker.PortMapping") {
		return err
	}
	return nil
}

func (container *Container) ToDisk() (err error) {
	data, err := json.Marshal(container)
	if err != nil {
		return
	}
	return ioutil.WriteFile(container.jsonPath(), data, 0666)
}

func (container *Container) ReadHostConfig() (*HostConfig, error) {
	data, err := ioutil.ReadFile(container.hostConfigPath())
	if err != nil {
		return &HostConfig{}, err
	}
	hostConfig := &HostConfig{}
	if err := json.Unmarshal(data, hostConfig); err != nil {
		return &HostConfig{}, err
	}
	return hostConfig, nil
}

func (container *Container) SaveHostConfig(hostConfig *HostConfig) (err error) {
	data, err := json.Marshal(hostConfig)
	if err != nil {
		return
	}
	return ioutil.WriteFile(container.hostConfigPath(), data, 0666)
}

func (container *Container) generateLXCConfig(hostConfig *HostConfig) error {
	fo, err := os.Create(container.lxcConfigPath())
	if err != nil {
		return err
	}
	defer fo.Close()
	if err := LxcTemplateCompiled.Execute(fo, container); err != nil {
		return err
	}
	if hostConfig != nil {
		if err := LxcHostConfigTemplateCompiled.Execute(fo, hostConfig); err != nil {
			return err
		}
	}
	return nil
}

func (container *Container) startPty() error {
	ptyMaster, ptySlave, err := pty.Open()
	if err != nil {
		return err
	}
	container.ptyMaster = ptyMaster
	container.cmd.Stdout = ptySlave
	container.cmd.Stderr = ptySlave

	// Copy the PTYs to our broadcasters
	go func() {
		defer container.stdout.CloseWriters()
		utils.Debugf("[startPty] Begin of stdout pipe")
		io.Copy(container.stdout, ptyMaster)
		utils.Debugf("[startPty] End of stdout pipe")
	}()

	// stdin
	if container.Config.OpenStdin {
		container.cmd.Stdin = ptySlave
		container.cmd.SysProcAttr.Setctty = true
		go func() {
			defer container.stdin.Close()
			utils.Debugf("[startPty] Begin of stdin pipe")
			io.Copy(ptyMaster, container.stdin)
			utils.Debugf("[startPty] End of stdin pipe")
		}()
	}
	if err := container.cmd.Start(); err != nil {
		return err
	}
	ptySlave.Close()
	return nil
}

func (container *Container) start() error {
	container.cmd.Stdout = container.stdout
	container.cmd.Stderr = container.stderr
	if container.Config.OpenStdin {
		stdin, err := container.cmd.StdinPipe()
		if err != nil {
			return err
		}
		go func() {
			defer stdin.Close()
			utils.Debugf("Begin of stdin pipe [start]")
			io.Copy(stdin, container.stdin)
			utils.Debugf("End of stdin pipe [start]")
		}()
	}
	return container.cmd.Start()
}

func (container *Container) Attach(stdin io.ReadCloser, stdinCloser io.Closer, stdout io.Writer, stderr io.Writer) chan error {
	var cStdout, cStderr io.ReadCloser

	var nJobs int
	errors := make(chan error, 3)
	if stdin != nil && container.Config.OpenStdin {
		nJobs += 1
		if cStdin, err := container.StdinPipe(); err != nil {
			errors <- err
		} else {
			go func() {
				utils.Debugf("[start] attach stdin\n")
				defer utils.Debugf("[end] attach stdin\n")
				// No matter what, when stdin is closed (io.Copy unblock), close stdout and stderr
				if container.Config.StdinOnce && !container.Config.Tty {
					defer cStdin.Close()
				} else {
					if cStdout != nil {
						defer cStdout.Close()
					}
					if cStderr != nil {
						defer cStderr.Close()
					}
				}
				if container.Config.Tty {
					_, err = utils.CopyEscapable(cStdin, stdin)
				} else {
					_, err = io.Copy(cStdin, stdin)
				}
				if err != nil {
					utils.Debugf("[error] attach stdin: %s\n", err)
				}
				// Discard error, expecting pipe error
				errors <- nil
			}()
		}
	}
	if stdout != nil {
		nJobs += 1
		if p, err := container.StdoutPipe(); err != nil {
			errors <- err
		} else {
			cStdout = p
			go func() {
				utils.Debugf("[start] attach stdout\n")
				defer utils.Debugf("[end]  attach stdout\n")
				// If we are in StdinOnce mode, then close stdin
				if container.Config.StdinOnce && stdin != nil {
					defer stdin.Close()
				}
				if stdinCloser != nil {
					defer stdinCloser.Close()
				}
				_, err := io.Copy(stdout, cStdout)
				if err != nil {
					utils.Debugf("[error] attach stdout: %s\n", err)
				}
				errors <- err
			}()
		}
	} else {
		go func() {
			if stdinCloser != nil {
				defer stdinCloser.Close()
			}

			if cStdout, err := container.StdoutPipe(); err != nil {
				utils.Debugf("Error stdout pipe")
			} else {
				io.Copy(&utils.NopWriter{}, cStdout)
			}
		}()
	}
	if stderr != nil {
		nJobs += 1
		if p, err := container.StderrPipe(); err != nil {
			errors <- err
		} else {
			cStderr = p
			go func() {
				utils.Debugf("[start] attach stderr\n")
				defer utils.Debugf("[end]  attach stderr\n")
				// If we are in StdinOnce mode, then close stdin
				if container.Config.StdinOnce && stdin != nil {
					defer stdin.Close()
				}
				if stdinCloser != nil {
					defer stdinCloser.Close()
				}
				_, err := io.Copy(stderr, cStderr)
				if err != nil {
					utils.Debugf("[error] attach stderr: %s\n", err)
				}
				errors <- err
			}()
		}
	} else {
		go func() {
			if stdinCloser != nil {
				defer stdinCloser.Close()
			}

			if cStderr, err := container.StderrPipe(); err != nil {
				utils.Debugf("Error stdout pipe")
			} else {
				io.Copy(&utils.NopWriter{}, cStderr)
			}
		}()
	}

	return utils.Go(func() error {
		if cStdout != nil {
			defer cStdout.Close()
		}
		if cStderr != nil {
			defer cStderr.Close()
		}
		// FIXME: how do clean up the stdin goroutine without the unwanted side effect
		// of closing the passed stdin? Add an intermediary io.Pipe?
		for i := 0; i < nJobs; i += 1 {
			utils.Debugf("Waiting for job %d/%d\n", i+1, nJobs)
			if err := <-errors; err != nil {
				utils.Debugf("Job %d returned error %s. Aborting all jobs\n", i+1, err)
				return err
			}
			utils.Debugf("Job %d completed successfully\n", i+1)
		}
		utils.Debugf("All jobs completed successfully\n")
		return nil
	})
}

func (container *Container) Start(hostConfig *HostConfig) error {
	container.State.Lock()
	defer container.State.Unlock()

	if hostConfig == nil { // in docker start of docker restart we want to reuse previous HostConfigFile
		hostConfig, _ = container.ReadHostConfig()
	}

	if container.State.Running {
		return fmt.Errorf("The container %s is already running.", container.ID)
	}
	if err := container.EnsureMounted(); err != nil {
		return err
	}
	if container.runtime.networkManager.disabled {
		container.Config.NetworkDisabled = true
	} else {
		if err := container.allocateNetwork(hostConfig); err != nil {
			return err
		}
	}

	// Make sure the config is compatible with the current kernel
	if container.Config.Memory > 0 && !container.runtime.capabilities.MemoryLimit {
		log.Printf("WARNING: Your kernel does not support memory limit capabilities. Limitation discarded.\n")
		container.Config.Memory = 0
	}
	if container.Config.Memory > 0 && !container.runtime.capabilities.SwapLimit {
		log.Printf("WARNING: Your kernel does not support swap limit capabilities. Limitation discarded.\n")
		container.Config.MemorySwap = -1
	}

	if container.runtime.capabilities.IPv4ForwardingDisabled {
		log.Printf("WARNING: IPv4 forwarding is disabled. Networking will not work")
	}

	// Create the requested bind mounts
	binds := make(map[string]BindMap)
	// Define illegal container destinations
	illegalDsts := []string{"/", "."}

	for _, bind := range hostConfig.Binds {
		// FIXME: factorize bind parsing in parseBind
		var src, dst, mode string
		arr := strings.Split(bind, ":")
		if len(arr) == 2 {
			src = arr[0]
			dst = arr[1]
			mode = "rw"
		} else if len(arr) == 3 {
			src = arr[0]
			dst = arr[1]
			mode = arr[2]
		} else {
			return fmt.Errorf("Invalid bind specification: %s", bind)
		}

		// Bail if trying to mount to an illegal destination
		for _, illegal := range illegalDsts {
			if dst == illegal {
				return fmt.Errorf("Illegal bind destination: %s", dst)
			}
		}

		bindMap := BindMap{
			SrcPath: src,
			DstPath: dst,
			Mode:    mode,
		}
		binds[path.Clean(dst)] = bindMap
	}

	if container.Volumes == nil || len(container.Volumes) == 0 {
		container.Volumes = make(map[string]string)
		container.VolumesRW = make(map[string]bool)
	}

	// Apply volumes from another container if requested
	if container.Config.VolumesFrom != "" {
		volumes := strings.Split(container.Config.VolumesFrom, ",")
		for _, v := range volumes {
			c := container.runtime.Get(v)
			if c == nil {
				return fmt.Errorf("Container %s not found. Impossible to mount its volumes", container.ID)
			}
			for volPath, id := range c.Volumes {
				if _, exists := container.Volumes[volPath]; exists {
					continue
				}
				if err := os.MkdirAll(path.Join(container.RootfsPath(), volPath), 0755); err != nil {
					return err
				}
				container.Volumes[volPath] = id
				if isRW, exists := c.VolumesRW[volPath]; exists {
					container.VolumesRW[volPath] = isRW
				}
			}

		}
	}

	// Create the requested volumes if they don't exist
	for volPath := range container.Config.Volumes {
		volPath = path.Clean(volPath)
		// Skip existing volumes
		if _, exists := container.Volumes[volPath]; exists {
			continue
		}
		var srcPath string
		var isBindMount bool
		srcRW := false
		// If an external bind is defined for this volume, use that as a source
		if bindMap, exists := binds[volPath]; exists {
			isBindMount = true
			srcPath = bindMap.SrcPath
			if strings.ToLower(bindMap.Mode) == "rw" {
				srcRW = true
			}
			// Otherwise create an directory in $ROOT/volumes/ and use that
		} else {
			c, err := container.runtime.volumes.Create(nil, container, "", "", nil)
			if err != nil {
				return err
			}
			srcPath, err = c.layer()
			if err != nil {
				return err
			}
			srcRW = true // RW by default
		}
		container.Volumes[volPath] = srcPath
		container.VolumesRW[volPath] = srcRW
		// Create the mountpoint
		rootVolPath := path.Join(container.RootfsPath(), volPath)
		if err := os.MkdirAll(rootVolPath, 0755); err != nil {
			return nil
		}

		// Do not copy or change permissions if we are mounting from the host
		if srcRW && !isBindMount {
			volList, err := ioutil.ReadDir(rootVolPath)
			if err != nil {
				return err
			}
			if len(volList) > 0 {
				srcList, err := ioutil.ReadDir(srcPath)
				if err != nil {
					return err
				}
				if len(srcList) == 0 {
					// If the source volume is empty copy files from the root into the volume
					if err := CopyWithTar(rootVolPath, srcPath); err != nil {
						return err
					}

					var stat syscall.Stat_t
					if err := syscall.Stat(rootVolPath, &stat); err != nil {
						return err
					}
					var srcStat syscall.Stat_t
					if err := syscall.Stat(srcPath, &srcStat); err != nil {
						return err
					}
					// Change the source volume's ownership if it differs from the root
					// files that where just copied
					if stat.Uid != srcStat.Uid || stat.Gid != srcStat.Gid {
						if err := os.Chown(srcPath, int(stat.Uid), int(stat.Gid)); err != nil {
							return err
						}
					}
				}
			}
		}
	}

	if err := container.generateLXCConfig(hostConfig); err != nil {
		return err
	}

	params := []string{
		"lxc-start",
		"-n", container.ID,
		"-f", container.lxcConfigPath(),
		"--",
		"/.dockerinit",
	}

	// Networking
	if !container.Config.NetworkDisabled {
		params = append(params, "-g", container.network.Gateway.String())
	}

	// User
	if container.Config.User != "" {
		params = append(params, "-u", container.Config.User)
	}

	if container.Config.Tty {
		params = append(params, "-e", "TERM=xterm")
	}

	// Setup environment
	params = append(params,
		"-e", "HOME=/",
		"-e", "PATH=/usr/local/sbin:/usr/local/bin:/usr/sbin:/usr/bin:/sbin:/bin",
		"-e", "container=lxc",
		"-e", "HOSTNAME="+container.Config.Hostname,
	)

	// Init any links between the parent and children
	runtime := container.runtime

	children, err := runtime.Children(fmt.Sprintf("/%s", container.ID))
	if err != nil {
		return err
	}

	if len(children) > 0 {
		container.activeLinks = make(map[string]*Link, len(children))

		// If we encounter an error make sure that we rollback any network
		// config and ip table changes
		rollback := func() {
			for _, link := range container.activeLinks {
				link.Disable()
			}
			container.activeLinks = nil
		}

		for p, child := range children {
			link, err := NewLink(container, child, p, runtime.networkManager.bridgeIface)
			if err != nil {
				rollback()
				return err
			}

			container.activeLinks[link.Alias()] = link
			if err := link.Enable(); err != nil {
				rollback()
				return err
			}

			for _, envVar := range link.ToEnv() {
				params = append(params, "-e", envVar)
			}
		}
	}

	if container.Config.WorkingDir != "" {
		workingDir := path.Clean(container.Config.WorkingDir)
		utils.Debugf("[working dir] working dir is %s", workingDir)

		if err := os.MkdirAll(path.Join(container.RootfsPath(), workingDir), 0755); err != nil {
			return nil
		}

		params = append(params,
			"-w", workingDir,
		)
	}

	for _, elem := range container.Config.Env {
		params = append(params, "-e", elem)
	}

	// Program
	params = append(params, "--", container.Path)
	params = append(params, container.Args...)

	if RootIsShared() {
		// lxc-start really needs / to be private, or all kinds of stuff break
		// What we really want is to clone into a new namespace and then
		// mount / MS_REC|MS_PRIVATE, but since we can't really clone or fork
		// without exec in go we have to do this horrible shell hack...
		shellString :=
			"mount --make-rprivate /; exec " +
				utils.ShellQuoteArguments(params)

		params = []string{
			"unshare", "-m", "--", "/bin/sh", "-c", shellString,
		}
	}

	container.cmd = exec.Command(params[0], params[1:]...)

	// Setup logging of stdout and stderr to disk
	if err := container.runtime.LogToDisk(container.stdout, container.logPath("json"), "stdout"); err != nil {
		return err
	}
	if err := container.runtime.LogToDisk(container.stderr, container.logPath("json"), "stderr"); err != nil {
		return err
	}

	container.cmd.SysProcAttr = &syscall.SysProcAttr{Setsid: true}

	if container.Config.Tty {
		err = container.startPty()
	} else {
		err = container.start()
	}
	if err != nil {
		return err
	}
	// FIXME: save state on disk *first*, then converge
	// this way disk state is used as a journal, eg. we can restore after crash etc.
	container.State.setRunning(container.cmd.Process.Pid)

	// Init the lock
	container.waitLock = make(chan struct{})

	container.ToDisk()
	container.SaveHostConfig(hostConfig)
	go container.monitor(hostConfig)
	return nil
}

func (container *Container) Run() error {
	hostConfig := &HostConfig{}
	if err := container.Start(hostConfig); err != nil {
		return err
	}
	container.Wait()
	return nil
}

func (container *Container) Output() (output []byte, err error) {
	pipe, err := container.StdoutPipe()
	if err != nil {
		return nil, err
	}
	defer pipe.Close()
	hostConfig := &HostConfig{}
	if err := container.Start(hostConfig); err != nil {
		return nil, err
	}
	output, err = ioutil.ReadAll(pipe)
	container.Wait()
	return output, err
}

// StdinPipe() returns a pipe connected to the standard input of the container's
// active process.
//
func (container *Container) StdinPipe() (io.WriteCloser, error) {
	return container.stdinPipe, nil
}

func (container *Container) StdoutPipe() (io.ReadCloser, error) {
	reader, writer := io.Pipe()
	container.stdout.AddWriter(writer, "")
	return utils.NewBufReader(reader), nil
}

func (container *Container) StderrPipe() (io.ReadCloser, error) {
	reader, writer := io.Pipe()
	container.stderr.AddWriter(writer, "")
	return utils.NewBufReader(reader), nil
}

func (container *Container) allocateNetwork(hostConfig *HostConfig) error {
	if container.Config.NetworkDisabled {
		return nil
	}

	var iface *NetworkInterface
	var err error
	if !container.State.Ghost {
		iface, err = container.runtime.networkManager.Allocate()
		if err != nil {
			return err
		}
	} else {
		manager := container.runtime.networkManager
		if manager.disabled {
			iface = &NetworkInterface{disabled: true}
		} else {
			iface = &NetworkInterface{
				IPNet:   net.IPNet{IP: net.ParseIP(container.NetworkSettings.IPAddress), Mask: manager.bridgeNetwork.Mask},
				Gateway: manager.bridgeNetwork.IP,
				manager: manager,
			}
			ipNum := ipToInt(iface.IPNet.IP)
			manager.ipAllocator.inUse[ipNum] = struct{}{}
		}
	}

	if container.Config.PortSpecs != nil {
		utils.Debugf("Migrating port mappings for container: %s", strings.Join(container.Config.PortSpecs, ", "))
		if err := migratePortMappings(container.Config); err != nil {
			return err
		}
		container.Config.PortSpecs = nil
	}

	portSpecs := make(map[Port]struct{})
	bindings := make(map[Port][]PortBinding)

	if !container.State.Ghost {
		if container.Config.ExposedPorts != nil {
			portSpecs = container.Config.ExposedPorts
		}
		if hostConfig.PortBindings != nil {
			bindings = hostConfig.PortBindings
		}
	} else {
		if container.NetworkSettings.Ports != nil {
			for port, binding := range container.NetworkSettings.Ports {
				portSpecs[port] = struct{}{}
				bindings[port] = binding
			}
		}
	}

	container.NetworkSettings.PortMapping = nil

	for port := range portSpecs {
		binding := bindings[port]
		for i := 0; i < len(binding); i++ {
			b := binding[i]
			nat, err := iface.AllocatePort(port, b)
			if err != nil {
				iface.Release()
				return err
			}
			utils.Debugf("Allocate port: %s:%s->%s", nat.Binding.HostIp, port, nat.Binding.HostPort)
			binding[i] = nat.Binding
		}
		bindings[port] = binding
	}
	container.SaveHostConfig(hostConfig)

	container.NetworkSettings.Ports = bindings
	container.network = iface

	container.NetworkSettings.Bridge = container.runtime.networkManager.bridgeIface
	container.NetworkSettings.IPAddress = iface.IPNet.IP.String()
	container.NetworkSettings.IPPrefixLen, _ = iface.IPNet.Mask.Size()
	container.NetworkSettings.Gateway = iface.Gateway.String()

	return nil
}

func (container *Container) releaseNetwork() {
	if container.Config.NetworkDisabled {
		return
	}
	container.network.Release()
	container.network = nil
	container.NetworkSettings = &NetworkSettings{}
}

// FIXME: replace this with a control socket within docker-init
func (container *Container) waitLxc() error {
	for {
		output, err := exec.Command("lxc-info", "-n", container.ID).CombinedOutput()
		if err != nil {
			return err
		}
		if !strings.Contains(string(output), "RUNNING") {
			return nil
		}
		time.Sleep(500 * time.Millisecond)
	}
}

func (container *Container) monitor(hostConfig *HostConfig) {
	// Wait for the program to exit
	utils.Debugf("Waiting for process")

	// If the command does not exists, try to wait via lxc
	if container.cmd == nil {
		if err := container.waitLxc(); err != nil {
			utils.Debugf("%s: Process: %s", container.ID, err)
		}
	} else {
		if err := container.cmd.Wait(); err != nil {
			// Discard the error as any signals or non 0 returns will generate an error
			utils.Debugf("%s: Process: %s", container.ID, err)
		}
	}
	utils.Debugf("Process finished")

	exitCode := -1
	if container.cmd != nil {
		exitCode = container.cmd.ProcessState.Sys().(syscall.WaitStatus).ExitStatus()
	}

	// Report status back
	container.State.setStopped(exitCode)

	if container.runtime != nil && container.runtime.srv != nil {
		container.runtime.srv.LogEvent("die", container.ShortID(), container.runtime.repositories.ImageName(container.Image))
	}

	// Cleanup
	container.releaseNetwork()

	// Disable all active links
	if container.activeLinks != nil {
		for _, link := range container.activeLinks {
			link.Disable()
		}
	}

	if container.Config.OpenStdin {
		if err := container.stdin.Close(); err != nil {
			utils.Debugf("%s: Error close stdin: %s", container.ID, err)
		}
	}
	if err := container.stdout.CloseWriters(); err != nil {
		utils.Debugf("%s: Error close stdout: %s", container.ID, err)
	}
	if err := container.stderr.CloseWriters(); err != nil {
		utils.Debugf("%s: Error close stderr: %s", container.ID, err)
	}

	if container.ptyMaster != nil {
		if err := container.ptyMaster.Close(); err != nil {
			utils.Debugf("%s: Error closing Pty master: %s", container.ID, err)
		}
	}

	if err := container.Unmount(); err != nil {
		log.Printf("%v: Failed to umount filesystem: %v", container.ID, err)
	}

	// Re-create a brand new stdin pipe once the container exited
	if container.Config.OpenStdin {
		container.stdin, container.stdinPipe = io.Pipe()
	}

	// Release the lock
	close(container.waitLock)

	if err := container.ToDisk(); err != nil {
		// FIXME: there is a race condition here which causes this to fail during the unit tests.
		// If another goroutine was waiting for Wait() to return before removing the container's root
		// from the filesystem... At this point it may already have done so.
		// This is because State.setStopped() has already been called, and has caused Wait()
		// to return.
		// FIXME: why are we serializing running state to disk in the first place?
		//log.Printf("%s: Failed to dump configuration to the disk: %s", container.ID, err)
	}
}

func (container *Container) kill() error {
	if !container.State.Running {
		return nil
	}

	// Sending SIGKILL to the process via lxc
	output, err := exec.Command("lxc-kill", "-n", container.ID, "9").CombinedOutput()
	if err != nil {
		log.Printf("error killing container %s (%s, %s)", container.ID, output, err)
	}

	// 2. Wait for the process to die, in last resort, try to kill the process directly
	if err := container.WaitTimeout(10 * time.Second); err != nil {
		if container.cmd == nil {
			return fmt.Errorf("lxc-kill failed, impossible to kill the container %s", container.ID)
		}
		log.Printf("Container %s failed to exit within 10 seconds of lxc SIGKILL - trying direct SIGKILL", container.ID)
		if err := container.cmd.Process.Kill(); err != nil {
			return err
		}
	}

	// Wait for the container to be actually stopped
	container.Wait()
	return nil
}

func (container *Container) Kill() error {
	container.State.Lock()
	defer container.State.Unlock()
	if !container.State.Running {
		return nil
	}
	return container.kill()
}

func (container *Container) Stop(seconds int) error {
	container.State.Lock()
	defer container.State.Unlock()
	if !container.State.Running {
		return nil
	}

	// 1. Send a SIGTERM
	if output, err := exec.Command("lxc-kill", "-n", container.ID, "15").CombinedOutput(); err != nil {
		log.Print(string(output))
		log.Print("Failed to send SIGTERM to the process, force killing")
		if err := container.kill(); err != nil {
			return err
		}
	}

	// 2. Wait for the process to exit on its own
	if err := container.WaitTimeout(time.Duration(seconds) * time.Second); err != nil {
		log.Printf("Container %v failed to exit within %d seconds of SIGTERM - using the force", container.ID, seconds)
		if err := container.kill(); err != nil {
			return err
		}
	}
	return nil
}

func (container *Container) Restart(seconds int) error {
	if err := container.Stop(seconds); err != nil {
		return err
	}
	hostConfig := &HostConfig{}
	if err := container.Start(hostConfig); err != nil {
		return err
	}
	return nil
}

// Wait blocks until the container stops running, then returns its exit code.
func (container *Container) Wait() int {
	<-container.waitLock
	return container.State.ExitCode
}

func (container *Container) Resize(h, w int) error {
	pty, ok := container.ptyMaster.(*os.File)
	if !ok {
		return fmt.Errorf("ptyMaster does not have Fd() method")
	}
	return term.SetWinsize(pty.Fd(), &term.Winsize{Height: uint16(h), Width: uint16(w)})
}

func (container *Container) ExportRw() (Archive, error) {
	if err := container.EnsureMounted(); err != nil {
		return nil, err
	}

	image, err := container.GetImage()
	if err != nil {
		return nil, err
	}
	return image.ExportChanges(container.runtime, container.RootfsPath(), container.rwPath(), container.ID)
}

func (container *Container) RwChecksum() (string, error) {
	rwData, err := Tar(container.rwPath(), Xz)
	if err != nil {
		return "", err
	}
	return utils.HashData(rwData)
}

func (container *Container) Export() (Archive, error) {
	if err := container.EnsureMounted(); err != nil {
		return nil, err
	}
	return Tar(container.RootfsPath(), Uncompressed)
}

func (container *Container) WaitTimeout(timeout time.Duration) error {
	done := make(chan bool)
	go func() {
		container.Wait()
		done <- true
	}()

	select {
	case <-time.After(timeout):
		return fmt.Errorf("Timed Out")
	case <-done:
		return nil
	}
}

func (container *Container) EnsureMounted() error {
	if mounted, err := container.Mounted(); err != nil {
		return err
	} else if mounted {
		return nil
	}
	return container.Mount()
}

func (container *Container) EnsureUnmounted() error {
	if mounted, err := container.Mounted(); err != nil {
		return err
	} else if !mounted {
		return nil
	}
	return container.Unmount()
}

func (container *Container) Mount() error {
	image, err := container.GetImage()
	if err != nil {
		return err
	}
	return image.Mount(container.runtime, container.RootfsPath(), container.rwPath(), container.ID)
}

func (container *Container) Changes() ([]Change, error) {
	if err := container.EnsureMounted(); err != nil {
		return nil, err
	}

	image, err := container.GetImage()
	if err != nil {
		return nil, err
	}
	return image.Changes(container.runtime, container.RootfsPath(), container.rwPath(), container.ID)
}

func (container *Container) GetImage() (*Image, error) {
	if container.runtime == nil {
		return nil, fmt.Errorf("Can't get image of unregistered container")
	}
	return container.runtime.graph.Get(container.Image)
}

func (container *Container) Mounted() (bool, error) {
	image, err := container.GetImage()
	if err != nil {
		return false, err
	}
	return image.Mounted(container.runtime, container.RootfsPath(), container.rwPath())
}

func (container *Container) Unmount() error {
	image, err := container.GetImage()
	if err != nil {
		return err
	}
	err = image.Unmount(container.runtime, container.RootfsPath(), container.ID)
	return err
}

// ShortID returns a shorthand version of the container's id for convenience.
// A collision with other container shorthands is very unlikely, but possible.
// In case of a collision a lookup with Runtime.Get() will fail, and the caller
// will need to use a langer prefix, or the full-length container Id.
func (container *Container) ShortID() string {
	return utils.TruncateID(container.ID)
}

func (container *Container) logPath(name string) string {
	return path.Join(container.root, fmt.Sprintf("%s-%s.log", container.ID, name))
}

func (container *Container) ReadLog(name string) (io.Reader, error) {
	return os.Open(container.logPath(name))
}

func (container *Container) hostConfigPath() string {
	return path.Join(container.root, "hostconfig.json")
}

func (container *Container) jsonPath() string {
	return path.Join(container.root, "config.json")
}

func (container *Container) lxcConfigPath() string {
	return path.Join(container.root, "config.lxc")
}

// This method must be exported to be used from the lxc template
func (container *Container) RootfsPath() string {
	return path.Join(container.root, "rootfs")
}

func (container *Container) rwPath() string {
	return path.Join(container.root, "rw")
}

func validateID(id string) error {
	if id == "" {
		return fmt.Errorf("Invalid empty id")
	}
	return nil
}

// GetSize, return real size, virtual size
func (container *Container) GetSize() (int64, int64) {
	var sizeRw, sizeRootfs int64

	filepath.Walk(container.rwPath(), func(path string, fileInfo os.FileInfo, err error) error {
		if fileInfo != nil {
			sizeRw += fileInfo.Size()
		}
		return nil
	})

	_, err := os.Stat(container.RootfsPath())
	if err == nil {
		filepath.Walk(container.RootfsPath(), func(path string, fileInfo os.FileInfo, err error) error {
			if fileInfo != nil {
				sizeRootfs += fileInfo.Size()
			}
			return nil
		})
	}
	return sizeRw, sizeRootfs
}

func (container *Container) Copy(resource string) (Archive, error) {
	if err := container.EnsureMounted(); err != nil {
		return nil, err
	}
	var filter []string
	basePath := path.Join(container.RootfsPath(), resource)
	stat, err := os.Stat(basePath)
	if err != nil {
		return nil, err
	}
	if !stat.IsDir() {
		d, f := path.Split(basePath)
		basePath = d
		filter = []string{f}
	} else {
		filter = []string{path.Base(basePath)}
		basePath = path.Dir(basePath)
	}
<<<<<<< HEAD
	return TarFilter(basePath, Uncompressed, filter)
}

// Returns true if the container exposes a certain port
func (container *Container) Exposes(p Port) bool {
	_, exists := container.Config.ExposedPorts[p]
	return exists
=======
	return TarFilter(basePath, Uncompressed, filter, true, nil)
>>>>>>> f6913592
}<|MERGE_RESOLUTION|>--- conflicted
+++ resolved
@@ -1450,15 +1450,11 @@
 		filter = []string{path.Base(basePath)}
 		basePath = path.Dir(basePath)
 	}
-<<<<<<< HEAD
-	return TarFilter(basePath, Uncompressed, filter)
+	return TarFilter(basePath, Uncompressed, filter, true, nil)
 }
 
 // Returns true if the container exposes a certain port
 func (container *Container) Exposes(p Port) bool {
 	_, exists := container.Config.ExposedPorts[p]
 	return exists
-=======
-	return TarFilter(basePath, Uncompressed, filter, true, nil)
->>>>>>> f6913592
 }